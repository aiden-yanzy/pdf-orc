# PDF OCR Pipeline

独立的 PDF → Markdown 转换工具，支持：

- PyMuPDF 文本提取 + Tesseract OCR 补齐
- 图片资源导出并写入 Markdown 占位符
- 简单公式检测（生成 LaTeX 片段）
- LangGraph 工作流编排 + LLM 修正
- RAG 方式的相似度检索（本地或 OpenAI 嵌入）

## 快速开始

```bash
cd ~/ai-lab/pdf_ocr
pip install -e .

# 默认从 inputs 读取 PDF，输出至 outputs/pdf_markdown
python -m pdf_ocr.cli
```

### 常用参数

```bash
# 指定输入/输出目录
python -m pdf_ocr.cli --input_dir ./inputs --output_dir ./outputs

# 调整分段与 RAG
python -m pdf_ocr.cli --max_chunk_chars 3500 --chunk_overlap 200 --rag_top_k 4

# 使用本地嵌入模型
python -m pdf_ocr.cli --embedding_backend local --local_embed_model /path/to/model

# 关闭图片提取或公式检测
python -m pdf_ocr.cli --no-extract_images --disable_formula_detection
```

需要先安装 Tesseract OCR（含中文语言包）以及可访问的 LLM/嵌入服务。

<<<<<<< HEAD
环境变量 `OPENAI_API_KEY` / `OPENAI_BASE_URL` / `EMBEDDING_BACKEND` 等与原项目保持一致。详细说明见 `pdf_ocr/processor.py` 中的注释。

## 更多文档

- Novel pipeline usage guide: [docs/USAGE-novel.md](docs/USAGE-novel.md) (English)
- 更新记录参见 [docs/CHANGELOG.md](docs/CHANGELOG.md)。
=======
## 运行测试

```bash
pip install -e .[dev]
pytest
```

CI 会在提交时自动执行 `pytest`，请在本地确保测试通过。

环境变量 `OPENAI_API_KEY` / `OPENAI_BASE_URL` / `EMBEDDING_BACKEND` 等与原项目保持一致。详细说明见 `pdf_ocr/processor.py` 中的注释。
>>>>>>> 104fa261
<|MERGE_RESOLUTION|>--- conflicted
+++ resolved
@@ -36,14 +36,6 @@
 
 需要先安装 Tesseract OCR（含中文语言包）以及可访问的 LLM/嵌入服务。
 
-<<<<<<< HEAD
-环境变量 `OPENAI_API_KEY` / `OPENAI_BASE_URL` / `EMBEDDING_BACKEND` 等与原项目保持一致。详细说明见 `pdf_ocr/processor.py` 中的注释。
-
-## 更多文档
-
-- Novel pipeline usage guide: [docs/USAGE-novel.md](docs/USAGE-novel.md) (English)
-- 更新记录参见 [docs/CHANGELOG.md](docs/CHANGELOG.md)。
-=======
 ## 运行测试
 
 ```bash
@@ -54,4 +46,8 @@
 CI 会在提交时自动执行 `pytest`，请在本地确保测试通过。
 
 环境变量 `OPENAI_API_KEY` / `OPENAI_BASE_URL` / `EMBEDDING_BACKEND` 等与原项目保持一致。详细说明见 `pdf_ocr/processor.py` 中的注释。
->>>>>>> 104fa261
+
+## 更多文档
+
+- Novel pipeline usage guide: [docs/USAGE-novel.md](docs/USAGE-novel.md) (English)
+- 更新记录参见 [docs/CHANGELOG.md](docs/CHANGELOG.md)。